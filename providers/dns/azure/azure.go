// Package azure implements a DNS provider for solving the DNS-01
// challenge using azure DNS.
// Azure doesn't like trailing dots on domain names, most of the acme code does.
package azure

import (
	"context"
	"fmt"
	"os"
	"time"

	"github.com/Azure/azure-sdk-for-go/services/dns/mgmt/2017-09-01/dns"

	"strings"

	"github.com/Azure/go-autorest/autorest"
	"github.com/Azure/go-autorest/autorest/adal"
	"github.com/Azure/go-autorest/autorest/azure"
	"github.com/Azure/go-autorest/autorest/to"
	"github.com/xenolf/lego/acme"
)

// DNSProvider is an implementation of the acme.ChallengeProvider interface
type DNSProvider struct {
	clientId       string
	clientSecret   string
	subscriptionId string
	tenantId       string
	resourceGroup  string

<<<<<<< HEAD
	context        context.Context
=======
	context context.Context
>>>>>>> 8e9c5ac3
}

// NewDNSProvider returns a DNSProvider instance configured for azure.
// Credentials must be passed in the environment variables: AZURE_CLIENT_ID,
// AZURE_CLIENT_SECRET, AZURE_SUBSCRIPTION_ID, AZURE_TENANT_ID, AZURE_RESOURCE_GROUP
func NewDNSProvider() (*DNSProvider, error) {
	clientId := os.Getenv("AZURE_CLIENT_ID")
	clientSecret := os.Getenv("AZURE_CLIENT_SECRET")
	subscriptionId := os.Getenv("AZURE_SUBSCRIPTION_ID")
	tenantId := os.Getenv("AZURE_TENANT_ID")
	resourceGroup := os.Getenv("AZURE_RESOURCE_GROUP")
	return NewDNSProviderCredentials(clientId, clientSecret, subscriptionId, tenantId, resourceGroup)
}

// NewDNSProviderCredentials uses the supplied credentials to return a
// DNSProvider instance configured for azure.
func NewDNSProviderCredentials(clientId, clientSecret, subscriptionId, tenantId, resourceGroup string) (*DNSProvider, error) {
	if clientId == "" || clientSecret == "" || subscriptionId == "" || tenantId == "" || resourceGroup == "" {
		missingEnvVars := []string{}
		for _, envVar := range []string{"AZURE_CLIENT_ID", "AZURE_CLIENT_SECRET", "AZURE_SUBSCRIPTION_ID", "AZURE_TENANT_ID", "AZURE_RESOURCE_GROUP"} {
			if os.Getenv(envVar) == "" {
				missingEnvVars = append(missingEnvVars, envVar)
			}
		}
		return nil, fmt.Errorf("Azure configuration missing: %s", strings.Join(missingEnvVars, ","))
	}

	return &DNSProvider{
		clientId:       clientId,
		clientSecret:   clientSecret,
		subscriptionId: subscriptionId,
		tenantId:       tenantId,
		resourceGroup:  resourceGroup,
		// TODO: A timeout can be added here for cancellation purposes.
<<<<<<< HEAD
		context:        context.Background(),
=======
		context: context.Background(),
>>>>>>> 8e9c5ac3
	}, nil
}

// Timeout returns the timeout and interval to use when checking for DNS
// propagation. Adjusting here to cope with spikes in propagation times.
func (c *DNSProvider) Timeout() (timeout, interval time.Duration) {
	return 120 * time.Second, 2 * time.Second
}

// Present creates a TXT record to fulfil the dns-01 challenge
func (c *DNSProvider) Present(domain, token, keyAuth string) error {
	fqdn, value, _ := acme.DNS01Record(domain, keyAuth)
	zone, err := c.getHostedZoneID(fqdn)
	if err != nil {
		return err
	}

	rsc := dns.NewRecordSetsClient(c.subscriptionId)
	spt, err := c.newServicePrincipalTokenFromCredentials(azure.PublicCloud.ResourceManagerEndpoint)
	rsc.Authorizer = autorest.NewBearerAuthorizer(spt)

	relative := toRelativeRecord(fqdn, acme.ToFqdn(zone))
	rec := dns.RecordSet{
		Name: &relative,
		RecordSetProperties: &dns.RecordSetProperties{
			TTL:        to.Int64Ptr(60),
			TxtRecords: &[]dns.TxtRecord{dns.TxtRecord{Value: &[]string{value}}},
		},
	}
	_, err = rsc.CreateOrUpdate(c.context, c.resourceGroup, zone, relative, dns.TXT, rec, "", "")

	if err != nil {
		return err
	}

	return nil
}

// Returns the relative record to the domain
func toRelativeRecord(domain, zone string) string {
	return acme.UnFqdn(strings.TrimSuffix(domain, zone))
}

// CleanUp removes the TXT record matching the specified parameters
func (c *DNSProvider) CleanUp(domain, token, keyAuth string) error {
	fqdn, _, _ := acme.DNS01Record(domain, keyAuth)

	zone, err := c.getHostedZoneID(fqdn)
	if err != nil {
		return err
	}

	relative := toRelativeRecord(fqdn, acme.ToFqdn(zone))
	rsc := dns.NewRecordSetsClient(c.subscriptionId)
	spt, err := c.newServicePrincipalTokenFromCredentials(azure.PublicCloud.ResourceManagerEndpoint)
	rsc.Authorizer = autorest.NewBearerAuthorizer(spt)
	_, err = rsc.Delete(c.context, c.resourceGroup, zone, relative, dns.TXT, "")
	if err != nil {
		return err
	}

	return nil
}

// Checks that azure has a zone for this domain name.
func (c *DNSProvider) getHostedZoneID(fqdn string) (string, error) {
	authZone, err := acme.FindZoneByFqdn(fqdn, acme.RecursiveNameservers)
	if err != nil {
		return "", err
	}

	// Now we want to to Azure and get the zone.
	spt, err := c.newServicePrincipalTokenFromCredentials(azure.PublicCloud.ResourceManagerEndpoint)

	dc := dns.NewZonesClient(c.subscriptionId)
	dc.Authorizer = autorest.NewBearerAuthorizer(spt)

	zone, err := dc.Get(c.context, c.resourceGroup, acme.UnFqdn(authZone))

	if err != nil {
		return "", err
	}

	// zone.Name shouldn't have a trailing dot(.)
	return to.String(zone.Name), nil
}

// NewServicePrincipalTokenFromCredentials creates a new ServicePrincipalToken using values of the
// passed credentials map.
func (c *DNSProvider) newServicePrincipalTokenFromCredentials(scope string) (*adal.ServicePrincipalToken, error) {
	oauthConfig, err := adal.NewOAuthConfig(azure.PublicCloud.ActiveDirectoryEndpoint, c.tenantId)
	if err != nil {
		panic(err)
	}
	return adal.NewServicePrincipalToken(*oauthConfig, c.clientId, c.clientSecret, scope)
}<|MERGE_RESOLUTION|>--- conflicted
+++ resolved
@@ -27,12 +27,7 @@
 	subscriptionId string
 	tenantId       string
 	resourceGroup  string
-
-<<<<<<< HEAD
 	context        context.Context
-=======
-	context context.Context
->>>>>>> 8e9c5ac3
 }
 
 // NewDNSProvider returns a DNSProvider instance configured for azure.
@@ -67,11 +62,7 @@
 		tenantId:       tenantId,
 		resourceGroup:  resourceGroup,
 		// TODO: A timeout can be added here for cancellation purposes.
-<<<<<<< HEAD
-		context:        context.Background(),
-=======
 		context: context.Background(),
->>>>>>> 8e9c5ac3
 	}, nil
 }
 
